<<<<<<< HEAD
# Copyright (c) 2007-2020 Vassilis Rizopoulos. All rights reserved.

require 'observer'
require 'fileutils'
require 'systemu'
require 'patir/base'

module Patir
  #This module defines the interface for a Command object.
  #
  #It more or less serves the purpose of documenting the interface/contract expected 
  #by a class that executes commands and returns their output and exit status.
  #
  #There is also that bit of functionality that facilitates grouping multiple commands into command sequences
  #
  #The various methods initialize member variables with meaningful values where needed.
  #
  #Using the contract means implementing the Command#run method. This method should then set 
  #the output, exec_time and status values according to the implementation.
  #
  #Take a look at ShellCommand and RubyCommand for a couple of practical examples.
  #
  #It is a good idea to rescue all exceptions. You can then set error to return the exception message.
  module Command
    attr_writer :output, :name, :exec_time,:error,:status
    attr_accessor :number,:strategy
    #returns the commands alias/name
    def name
      #initialize nil values to something meaningful
      @name||=""
      return @name
    end
    #returns the output of the command
    def output
      #initialize nil values to something meaningful
      @output||=""
      return @output
    end
    #returns the error output for the command
    def error
      #initialize nil values to something meaningful
      @error||=""
      return @error
    end
    #returns the execution time (duration) for the command
    def exec_time
      #initialize nil values to something meaningful
      @exec_time||=0
      return @exec_time
    end
    #returns true if the command has finished succesfully
    def success?
      return true if self.status==:success
      return false
    end
    #returns true if the command has been executed
    def run?
      executed?
    end
    #executes the command and returns the status of the command.
    #
    #overwrite this method in classes that include Command
    def run context=nil
      @status=:success
      return self.status
    end
    #clears the status and output of the command.
    #
    #Call this if you want to pretend that it was never executed
    def reset
      @exec_time=0
      @output=""
      @error=""
      @status=:not_executed
    end
    #returns false if the command has not been run, alias for run?
    def executed?
      return false if self.status==:not_executed
      return true
    end
    #returns the command status.
    #
    #valid stati are
    # :not_executed when the command was not run
    # :success when the command has finished succesfully
    # :error when the command has an error
    # :warning when the command finished without errors, but there where warnings
    def status
      #initialize nil values to something meaningful
      @status||=:not_executed
      return @status
    end
  end

  #This class wraps the Command interface around https://github.com/ahoward/systemu 
  #
  #It allows for execution of any shell command on any platform.
  #
  #Accepted keys are
  # :cmd - the shell command to execute (required - ParameterException will be raised).
  # :working_directory - specify the working directory (default is '.')
  # :name - assign a name to the command (default is "").
  # :timeout - if the command runs longer than timeout, it will be interrupted and an error will be set.
  #
  #The timeout is set in seconds
  class ShellCommand
    include Command
    #The constructor will throw CommandError if :cmd is missing.
    #
    #CommandError will also be thrown if :working_directory does not exist.
    def initialize params
      @name=params[:name]
      @working_directory=params[:working_directory] || "."
      #we need a command line :)
      raise ParameterException,"No :command defined" unless params[:cmd]
      @command=params[:cmd]
      @status=:not_executed
      @timeout=params[:timeout]
      @error=""
      @output=""
    end

    #Executes the shell command and returns the status
    def run context=nil
      start_time=Time.now
      begin
        #create the working directory if it does not exist
        FileUtils::mkdir_p(@working_directory,:verbose=>false)
        #create the actual command, run it, grab stderr and stdout and set output,error, status and execution time
        if @timeout 
          exited=nil
          exitstatus=0
          status, @output, err = systemu(@command,:cwd=>@working_directory) do |cid|
              sleep @timeout
              @error<<"Command timed out after #{@timeout}s"
              exited=true
              exitstatus=23
              Process.kill 9,cid
          end
          @error<<"\n#{err}" unless err.empty?
        else
          status, @output, @error = systemu(@command,:cwd=>@working_directory) 
          exitstatus = status.exitstatus
        end
        begin
          exited||= status.exited?
        rescue NotImplementedError
          #oh look, it's jruby
          exited=true
        end
        #lets get the status how we want it
        if exited
          if exitstatus ==0
            @status=:success
          else
            @status=:error
          end
        else
          @status=:warning
        end
      rescue
        #if it blows in systemu it will be nil
        @error<<"\n#{$!.message}"
        @error<<"\n#{$!.backtrace}" if $DEBUG
        @status=:error
      end
      #set the time it took us
      @exec_time=Time.now-start_time
      return @status
    end

    def to_s
      return "#{@name}: #{@command} in #{@working_directory}"
    end
  end

  #CommandSequence describes a set of commands to be executed in sequence.
  #
  #Each instance of CommandSequence contains a set of Patir::Command instances, which are the steps to perform.
  #
  #The steps are executed in the sequence they are added. A CommandSequence can terminate immediately on step failure or it can continue. It will still be marked as failed as long as a single step fails.
  #
  #Access to the CommandSequence status is achieved using the Observer pattern.
  #
  #The :sequence_status message contains the status of the sequence, an instance of the class CommandSequenceStatus.
  #
  #CommandSequence is designed to be reusable, so it does not correspond to a single sequence run, rather it corresponds to 
  #the currently active run. Calling reset, or run  will discard the old state and create a new sequence 'instance' and status.
  #
  #No threads are spawned by CommandSequence (that doesn't mean the commands cannot, but it is not advisable).
  class CommandSequence
    include Observable
    attr_reader :name,:state,:steps
    attr_reader :sequence_runner
    attr_reader :sequence_id

    def initialize name,sequence_runner=""
      @name=name
      @steps||=Array.new
      @sequence_runner=sequence_runner
      #intialize the status for the currently active build (not executed)
      reset
    end

    #sets the sequence runner attribute updating status
    def sequence_runner=name
      @sequence_runner=name
      @state.sequence_runner=name
    end

    #sets the sequence id attribute updating status
    def sequence_id=name
      @sequence_id=name
      @state.sequence_id=name
    end
    #Executes the CommandSequence.
    #
    #Will run all step instances in sequence observing the exit strategies on warning/failures
    def run context=nil
      #set the start time
      @state.start_time=Time.now
      #reset the stop time
      @state.stop_time=nil
      #we started running, lets tell the world
      @state.status=:running
      notify(:sequence_status=>@state)
      #we are optimistic
      running_status=:success
      #but not that much
      running_status=:warning if @steps.empty?
      #execute the steps in sequence
      @steps.each do |step|
        #the step is running, tell the world
        @state.step=step
        step.status=:running
        notify(:sequence_status=>@state)
        #run it, get the result and notify
        result=step.run(context)
        @state.step=step
        step.status=:running
        notify(:sequence_status=>@state)
        #evaluate the results' effect on execution status at the end
        case result
        when :success
          #everything is fine, continue
        when :error
          #this will be the final status
          running_status=:error
          #stop if we fail on error
          if :fail_on_error==step.strategy
            @state.status=:error
            break 
          end
        when :warning
          #a previous failure overrides a warning
          running_status=:warning unless :error==running_status
          #escalate this to a failure if the strategy says so
          running_status=:error if :flunk_on_warning==step.strategy
          #stop if we fail on warning
          if :fail_on_warning==step.strategy
            @state.status=:error
            break 
          end
        end
      end#each step
      #we finished
      @state.stop_time=Time.now
      @state.status=running_status
      notify(:sequence_status=>@state)
    end
    #Adds a step to the CommandSequence using the given exit strategy.
    #
    #Steps are always added at the end of the build sequence. A step should quack like a Patir::Command.
    #
    #Valid exit strategies are 
    # :fail_on_error - CommandSequence terminates on failure of this step
    # :flunk_on_error - CommandSequence is flagged as failed but continues to the next step
    # :fail_on_warning - CommandSequence terminates on warnings in this step
    # :flunk_on_warning - CommandSequence is flagged as failed on warning in this step
    def add_step step,exit_strategy=:fail_on_error
      #duplicate the command
      bstep=step.dup
      #reset it
      bstep.reset
      #set the extended attributes
      bstep.number=@steps.size
      exit_strategy = :fail_on_error unless [:flunk_on_error,:fail_on_warning,:flunk_on_warning].include?(exit_strategy)
      bstep.strategy=exit_strategy
      #add it to the lot
      @steps<<bstep
      #add it to status as well
      @state.step=bstep
      notify(:sequence_status=>@state)
      return bstep
    end

    #Resets the status. This will set :not_executed status, 
    #and set the start and end times to nil.
    def reset
      #reset all the steps (stati and execution times)
      @steps.each{|step| step.reset}
      #reset the status
      @state=CommandSequenceStatus.new(@name)
      @steps.each{|step| @state.step=step}
      @state.start_time=Time.now
      @state.stop_time=nil
      @state.sequence_runner=@sequence_runner
      #tell the world
      notify(:sequence_status=>@state)
    end

    #Returns true if the sequence has finished executing
    def completed?  
      return @state.completed? 
    end

    def to_s
      "#{sequence_id}:#{:name} on #{@sequence_runner}, #{@steps.size} steps"
    end
    private
    #observer notification
    def notify *params
      changed
      notify_observers(*params)
    end
  end

  #CommandSequenceStatus represents the status of a CommandSequence, including the status of all the steps for this sequence.
  #
  #In order to extract the status from steps, classes should quack to the rythm of Command. CommandSequenceStatus does this, so you can nest Stati
  #
  #The status of an action sequence is :not_executed, :running, :success, :warning or :error and represents the overall status
  # :not_executed is set when all steps are :not_executed
  # :running is set while the sequence is running.
  #Upon completion or interruption one of :success, :error or :warning will be set.
  # :success is set when all steps are succesfull.
  # :warning is set when at least one step generates warnings and there are no failures.
  # :error is set when after execution at least one step has the :error status
  class CommandSequenceStatus
    attr_accessor :start_time,:stop_time,:sequence_runner,:sequence_name,:status,:step_states,:sequence_id,:strategy
    #You can pass an array of Commands to initialize CommandSequenceStatus
    def initialize sequence_name,steps=nil
      @sequence_name=sequence_name
      @sequence_runner=""
      @sequence_id=nil
      @step_states||=Hash.new
      #not run yet
      @status=:not_executed
      #translate the array of steps as we need it in number=>state form
      steps.each{|step| self.step=step } if steps
      @start_time=Time.now
    end
    def running?
      return true if :running==@status
      return false
    end
    #true is returned when all steps were succesfull.
    def success?
      return true if :success==@status
      return false
    end

    #A sequence is considered completed when:
    #
    #a step has errors and the :fail_on_error strategy is used
    #
    #a step has warnings and the :fail_on_warning strategy is used
    #
    #in all other cases if none of the steps has a :not_executed or :running status
    def completed?
      #this saves us iterating once+1 when no execution took place
      return false if !self.executed?
      @step_states.each do |state|
        return true if state[1][:status]==:error && state[1][:strategy]==:fail_on_error
        return true if state[1][:status]==:warning && state[1][:strategy]==:fail_on_warning
      end
      @step_states.each{|state| return false if state[1][:status]==:not_executed || state[1][:status]==:running }
      return true
    end
    #A nil means there is no step with that number
    def step_state number
      s=@step_states[number] if @step_states[number]
      return s
    end
    #Adds a step to the state. The step state is inferred from the Command instance __step__
    def step=step
      @step_states[step.number]={:name=>step.name,
        :status=>step.status,
        :output=>step.output,
        :duration=>step.exec_time,
        :error=>step.error,
        :strategy=>step.strategy
      }
      #this way we don't have to compare all the step states we always get the worst last stable state
      #:not_executed<:success<:warning<:success
      unless @status==:running
        @previous_status=@status 
        case step.status
        when :running
          @status=:running
        when :warning
          @status=:warning unless @status==:error
          @status=:error if @previous_status==:error
        when :error
          @status=:error
        when :success
          @status=:success unless @status==:error || @status==:warning
          @status=:warning if @previous_status==:warning
          @status=:error if @previous_status==:error
        when :not_executed
          @status=@previous_status
        end
      end#unless running
    end
    #produces a brief text summary for this status
    def summary
      sum=""
      sum<<"#{@sequence_id}:" if @sequence_id
      sum<<"#{@sequence_name}. " unless @sequence_name.empty?
      sum<<"Status - #{@status}" 
      if !@step_states.empty? && @status!=:not_executed
        sum<<". States #{@step_states.size}\nStep status summary:"
        sorter=Hash.new
        @step_states.each do |number,state|
          #sort them by number
          sorter[number]="\n\t#{number}:'#{state[:name]}' - #{state[:status]}"
        end
        1.upto(sorter.size) {|i| sum<<sorter[i] if sorter[i]}
      end 
      return sum
    end
    def to_s
      "'#{sequence_id}':'#{@sequence_name}' on '#{@sequence_runner}' started at #{@start_time}.#{@step_states.size} steps"
    end
    def exec_time
      return @stop_time-@start_time if @stop_time
      return 0
    end
    def name
      return @sequence_name
    end  
    def number
      return @sequence_id
    end
    def output
      return self.summary
    end
    def error
      return ""
    end
    def executed?
      return true unless @status==:not_executed
      return false
    end
  end

  #This class allows you to wrap Ruby blocks and handle them like Command
  #
  #Provide a block to RubyCommand#new and you can execute the block using
  #RubyCommand#run
  #
  #The block receives the instance of RubyCommand so you can set the output and error output.
  #
  #If the block runs to the end the command is considered successful.
  #
  #Raising an exception in the block will set the command status to :error. 
  #
  #The exception message will be appended to the error output of the command
  #
  #== Examples
  #An example (using the excellent HighLine lib) of a CLI prompt as a RubyCommand
  # RubyCommand.new("prompt") do |cmd|  
  #   cmd.output=""
  #   cmd.error=""
  #   unless HighLine.agree("#{step.text}?")
  #     cmd.error="Why not?"
  #     raise "You did not agree" 
  #   end
  # end
  class RubyCommand
    include Patir::Command
    attr_reader :cmd,:working_directory,:context
    def initialize name,working_directory=nil,&block
      @name=name
      @working_directory=working_directory||"."
      if block_given?
        @cmd=block 
      else
        raise "You need to provide a block"
      end
    end
    #Runs the associated block
    def run context=nil
      @run=true
      @context=context
      @error=""
      @output=""
      begin
        t1=Time.now
        Dir.chdir(@working_directory) do
          @cmd.call(self)
          @status=:success
        end
      rescue StandardError
        @error<<"\n#{$!.message}"
        @error<<"\n#{$!.backtrace}" if $DEBUG
        @status=:error
      ensure
        @exec_time=Time.now-t1
      end
      @context=nil
      return @status
    end
  end
=======
#  Copyright (c) 2007-2012 Vassilis Rizopoulos. All rights reserved.
require 'observer'
require 'fileutils'
require 'systemu'
require 'patir/base'

module Patir
  #This module defines the interface for a Command object.
  #
  #It more or less serves the purpose of documenting the interface/contract expected 
  #by a class that executes commands and returns their output and exit status.
  #
  #There is also that bit of functionality that facilitates grouping multiple commands into command sequences
  #
  #The various methods initialize member variables with meaningful values where needed.
  #
  #Using the contract means implementing the Command#run method. This method should then set 
  #the output, exec_time and status values according to the implementation.
  #
  #Take a look at ShellCommand and RubyCommand for a couple of practical examples.
  #
  #It is a good idea to rescue all exceptions. You can then set error to return the exception message.
  module Command
    attr_writer :output, :name, :exec_time,:error,:status
    attr_accessor :number,:strategy
    #returns the commands alias/name
    def name
      #initialize nil values to something meaningful
      @name||=""
      return @name
    end
    #returns the output of the command
    def output
      #initialize nil values to something meaningful
      @output||=""
      return @output
    end
    #returns the error output for the command
    def error
      #initialize nil values to something meaningful
      @error||=""
      return @error
    end
    #returns the error output for the command
    def backtrace
      #initialize nil values to something meaningful
      @backtrace||=""
      return @backtrace
    end
    #returns the execution time (duration) for the command
    def exec_time
      #initialize nil values to something meaningful
      @exec_time||=0
      return @exec_time
    end
    #returns true if the command has finished succesfully
    def success?
      return true if self.status==:success
      return false
    end
    #returns true if the command has been executed
    def run?
      executed?
    end
    #executes the command and returns the status of the command.
    #
    #overwrite this method in classes that include Command
    def run context=nil
      @status=:success
      return self.status
    end
    #clears the status and output of the command.
    #
    #Call this if you want to pretend that it was never executed
    def reset
      @exec_time=0
      @output=""
      @error=""
      @status=:not_executed
    end
    #returns false if the command has not been run, alias for run?
    def executed?
      return false if self.status==:not_executed
      return true
    end
    #returns the command status.
    #
    #valid stati are
    # :not_executed when the command was not run
    # :success when the command has finished succesfully
    # :error when the command has an error
    # :warning when the command finished without errors, but there where warnings
    def status
      #initialize nil values to something meaningful
      @status||=:not_executed
      return @status
    end
  end

  #This class wraps the Command interface around https://github.com/ahoward/systemu 
  #
  #It allows for execution of any shell command on any platform.
  #
  #Accepted keys are
  # :cmd - the shell command to execute (required - ParameterException will be raised).
  # :working_directory - specify the working directory (default is '.')
  # :name - assign a name to the command (default is "").
  # :timeout - if the command runs longer than timeout, it will be interrupted and an error will be set.
  #
  #The timeout is set in seconds
  class ShellCommand
    include Command
    #The constructor will throw CommandError if :cmd is missing.
    #
    #CommandError will also be thrown if :working_directory does not exist.
    def initialize params
      @name=params[:name]
      @working_directory=params[:working_directory] || "."
      #we need a command line :)
      raise ParameterException,"No :command defined" unless params[:cmd]
      @command=params[:cmd]
      @status=:not_executed
      @timeout=params[:timeout]
      @error=""
      @output=""
    end

    #Executes the shell command and returns the status
    def run context=nil
      start_time=Time.now
      begin
        #create the working directory if it does not exist
        FileUtils::mkdir_p(@working_directory,:verbose=>false)
        #create the actual command, run it, grab stderr and stdout and set output,error, status and execution time
        if @timeout 
          exited=nil
          exitstatus=0
          status, @output, err = systemu(@command,:cwd=>@working_directory) do |cid|
              sleep @timeout
              @error<<"Command timed out after #{@timeout}s"
              exited=true
              exitstatus=23
              begin
                Process.kill 9,cid
              rescue => ex
                @error<<"Failure to kill timeout child process #{cid}: #{ex.message}"
              end
          end
          @error<<"\n#{err}" unless err.empty?
        else
          status, @output, @error = systemu(@command,:cwd=>@working_directory) 
          exitstatus = status.exitstatus
        end
        begin
          exited||= status.exited?
        rescue NotImplementedError
          #oh look, it's jruby
          exited=true
        end
        #lets get the status how we want it
        if exited
          if exitstatus ==0
            @status=:success
          else
            @status=:error
          end
        else
          @status=:warning
        end
      rescue
        #if it blows in systemu it will be nil
        @error<<"\n#{$!.message}"
        @error<<"\n#{$!.backtrace}" if $DEBUG
        @status=:error
      end
      #set the time it took us
      @exec_time=Time.now-start_time
      return @status
    end

    def to_s
      return "#{@name}: #{@command} in #{@working_directory}"
    end
  end

  #CommandSequence describes a set of commands to be executed in sequence.
  #
  #Each instance of CommandSequence contains a set of Patir::Command instances, which are the steps to perform.
  #
  #The steps are executed in the sequence they are added. A CommandSequence can terminate immediately on step failure or it can continue. It will still be marked as failed as long as a single step fails.
  #
  #Access to the CommandSequence status is achieved using the Observer pattern.
  #
  #The :sequence_status message contains the status of the sequence, an instance of the class CommandSequenceStatus.
  #
  #CommandSequence is designed to be reusable, so it does not correspond to a single sequence run, rather it corresponds to 
  #the currently active run. Calling reset, or run  will discard the old state and create a new sequence 'instance' and status.
  #
  #No threads are spawned by CommandSequence (that doesn't mean the commands cannot, but it is not advisable).
  class CommandSequence
    include Observable
    attr_reader :name,:state,:steps
    attr_reader :sequence_runner
    attr_reader :sequence_id

    def initialize name,sequence_runner=""
      @name=name
      @steps||=Array.new
      @sequence_runner=sequence_runner
      #intialize the status for the currently active build (not executed)
      reset
    end

    #sets the sequence runner attribute updating status
    def sequence_runner=name
      @sequence_runner=name
      @state.sequence_runner=name
    end

    #sets the sequence id attribute updating status
    def sequence_id=name
      @sequence_id=name
      @state.sequence_id=name
    end
    #Executes the CommandSequence.
    #
    #Will run all step instances in sequence observing the exit strategies on warning/failures
    def run context=nil
      #set the start time
      @state.start_time=Time.now
      #reset the stop time
      @state.stop_time=nil
      #we started running, lets tell the world
      @state.status=:running
      notify(:sequence_status=>@state)
      #we are optimistic
      running_status=:success
      #but not that much
      running_status=:warning if @steps.empty?
      #execute the steps in sequence
      @steps.each do |step|
        #the step is running, tell the world
        @state.step=step
        step.status=:running
        notify(:sequence_status=>@state)
        #run it, get the result and notify
        result=step.run(context)
        @state.step=step
        step.status=:running
        notify(:sequence_status=>@state)
        #evaluate the results' effect on execution status at the end
        case result
        when :success
          #everything is fine, continue
        when :error
          #this will be the final status
          running_status=:error
          #stop if we fail on error
          if :fail_on_error==step.strategy
            @state.status=:error
            break 
          end
        when :warning
          #a previous failure overrides a warning
          running_status=:warning unless :error==running_status
          #escalate this to a failure if the strategy says so
          running_status=:error if :flunk_on_warning==step.strategy
          #stop if we fail on warning
          if :fail_on_warning==step.strategy
            @state.status=:error
            break 
          end
        end
      end#each step
      #we finished
      @state.stop_time=Time.now
      @state.status=running_status
      notify(:sequence_status=>@state)
    end
    #Adds a step to the CommandSequence using the given exit strategy.
    #
    #Steps are always added at the end of the build sequence. A step should quack like a Patir::Command.
    #
    #Valid exit strategies are 
    # :fail_on_error - CommandSequence terminates on failure of this step
    # :flunk_on_error - CommandSequence is flagged as failed but continues to the next step
    # :fail_on_warning - CommandSequence terminates on warnings in this step
    # :flunk_on_warning - CommandSequence is flagged as failed on warning in this step
    def add_step step,exit_strategy=:fail_on_error
      #duplicate the command
      bstep=step.dup
      #reset it
      bstep.reset
      #set the extended attributes
      bstep.number=@steps.size
      exit_strategy = :fail_on_error unless [:flunk_on_error,:fail_on_warning,:flunk_on_warning].include?(exit_strategy)
      bstep.strategy=exit_strategy
      #add it to the lot
      @steps<<bstep
      #add it to status as well
      @state.step=bstep
      notify(:sequence_status=>@state)
      return bstep
    end

    #Resets the status. This will set :not_executed status, 
    #and set the start and end times to nil.
    def reset
      #reset all the steps (stati and execution times)
      @steps.each{|step| step.reset}
      #reset the status
      @state=CommandSequenceStatus.new(@name)
      @steps.each{|step| @state.step=step}
      @state.start_time=Time.now
      @state.stop_time=nil
      @state.sequence_runner=@sequence_runner
      #tell the world
      notify(:sequence_status=>@state)
    end

    #Returns true if the sequence has finished executing
    def completed?  
      return @state.completed? 
    end

    def to_s
      "#{sequence_id}:#{:name} on #{@sequence_runner}, #{@steps.size} steps"
    end
    private
    #observer notification
    def notify *params
      changed
      notify_observers(*params)
    end
  end

  #CommandSequenceStatus represents the status of a CommandSequence, including the status of all the steps for this sequence.
  #
  #In order to extract the status from steps, classes should quack to the rythm of Command. CommandSequenceStatus does this, so you can nest Stati
  #
  #The status of an action sequence is :not_executed, :running, :success, :warning or :error and represents the overall status
  # :not_executed is set when all steps are :not_executed
  # :running is set while the sequence is running.
  #Upon completion or interruption one of :success, :error or :warning will be set.
  # :success is set when all steps are succesfull.
  # :warning is set when at least one step generates warnings and there are no failures.
  # :error is set when after execution at least one step has the :error status
  class CommandSequenceStatus
    attr_accessor :start_time,:stop_time,:sequence_runner,:sequence_name,:status,:step_states,:sequence_id,:strategy
    #You can pass an array of Commands to initialize CommandSequenceStatus
    def initialize sequence_name,steps=nil
      @sequence_name=sequence_name
      @sequence_runner=""
      @sequence_id=nil
      @step_states||=Hash.new
      #not run yet
      @status=:not_executed
      #translate the array of steps as we need it in number=>state form
      steps.each{|step| self.step=step } if steps
      @start_time=Time.now
    end
    def running?
      return true if :running==@status
      return false
    end
    #true is returned when all steps were succesfull.
    def success?
      return true if :success==@status
      return false
    end

    #A sequence is considered completed when:
    #
    #a step has errors and the :fail_on_error strategy is used
    #
    #a step has warnings and the :fail_on_warning strategy is used
    #
    #in all other cases if none of the steps has a :not_executed or :running status
    def completed?
      #this saves us iterating once+1 when no execution took place
      return false if !self.executed?
      @step_states.each do |state|
        return true if state[1][:status]==:error && state[1][:strategy]==:fail_on_error
        return true if state[1][:status]==:warning && state[1][:strategy]==:fail_on_warning
      end
      @step_states.each{|state| return false if state[1][:status]==:not_executed || state[1][:status]==:running }
      return true
    end
    #A nil means there is no step with that number
    def step_state number
      s=@step_states[number] if @step_states[number]
      return s
    end
    #Adds a step to the state. The step state is inferred from the Command instance __step__
    def step=step
      @step_states[step.number]={:name=>step.name,
        :status=>step.status,
        :output=>step.output,
        :duration=>step.exec_time,
        :error=>step.error,
        :strategy=>step.strategy
      }
      #this way we don't have to compare all the step states we always get the worst last stable state
      #:not_executed<:success<:warning<:success
      unless @status==:running
        @previous_status=@status 
        case step.status
        when :running
          @status=:running
        when :warning
          @status=:warning unless @status==:error
          @status=:error if @previous_status==:error
        when :error
          @status=:error
        when :success
          @status=:success unless @status==:error || @status==:warning
          @status=:warning if @previous_status==:warning
          @status=:error if @previous_status==:error
        when :not_executed
          @status=@previous_status
        end
      end#unless running
    end
    #produces a brief text summary for this status
    def summary
      sum=""
      sum<<"#{@sequence_id}:" if @sequence_id
      sum<<"#{@sequence_name}. " unless @sequence_name.empty?
      sum<<"Status - #{@status}" 
      if !@step_states.empty? && @status!=:not_executed
        sum<<". States #{@step_states.size}\nStep status summary:"
        sorter=Hash.new
        @step_states.each do |number,state|
          #sort them by number
          sorter[number]="\n\t#{number}:'#{state[:name]}' - #{state[:status]}"
        end
        1.upto(sorter.size) {|i| sum<<sorter[i] if sorter[i]}
      end 
      return sum
    end
    def to_s
      "'#{sequence_id}':'#{@sequence_name}' on '#{@sequence_runner}' started at #{@start_time}.#{@step_states.size} steps"
    end
    def exec_time
      return @stop_time-@start_time if @stop_time
      return 0
    end
    def name
      return @sequence_name
    end  
    def number
      return @sequence_id
    end
    def output
      return self.summary
    end
    def error
      return ""
    end
    def executed?
      return true unless @status==:not_executed
      return false
    end
  end

  #This class allows you to wrap Ruby blocks and handle them like Command
  #
  #Provide a block to RubyCommand#new and you can execute the block using
  #RubyCommand#run
  #
  #The block receives the instance of RubyCommand so you can set the output and error output.
  #
  #If the block runs to the end the command is considered successful.
  #
  #Raising an exception in the block will set the command status to :error. 
  #
  #The exception message will be appended to the error output of the command
  #
  #== Examples
  #An example (using the excellent HighLine lib) of a CLI prompt as a RubyCommand
  # RubyCommand.new("prompt") do |cmd|  
  #   cmd.output=""
  #   cmd.error=""
  #   unless HighLine.agree("#{step.text}?")
  #     cmd.error="Why not?"
  #     raise "You did not agree" 
  #   end
  # end
  class RubyCommand
    include Patir::Command
    attr_reader :cmd,:working_directory,:context
    def initialize name,working_directory=nil,&block
      @name=name
      @working_directory=working_directory||"."
      if block_given?
        @cmd=block 
      else
        raise "You need to provide a block"
      end
    end
    #Runs the associated block
    def run context=nil
      @run=true
      @context=context
      @error=""
      @output=""
      @backtrace=""
      begin
        t1=Time.now
        Dir.chdir(@working_directory) do
          @cmd.call(self)
          @status=:success
        end
      rescue StandardError
        @error<<"\n#{$!.message}"
        @backtrace=$@
        @status=:error
      ensure
        @exec_time=Time.now-t1
      end
      @context=nil
      return @status
    end
  end
>>>>>>> 8733fab3
end<|MERGE_RESOLUTION|>--- conflicted
+++ resolved
@@ -1,4 +1,3 @@
-<<<<<<< HEAD
 # Copyright (c) 2007-2020 Vassilis Rizopoulos. All rights reserved.
 
 require 'observer'
@@ -42,6 +41,12 @@
       #initialize nil values to something meaningful
       @error||=""
       return @error
+    end
+    #returns the error output for the command
+    def backtrace
+      #initialize nil values to something meaningful
+      @backtrace||=""
+      return @backtrace
     end
     #returns the execution time (duration) for the command
     def exec_time
@@ -136,7 +141,11 @@
               @error<<"Command timed out after #{@timeout}s"
               exited=true
               exitstatus=23
-              Process.kill 9,cid
+              begin
+                Process.kill 9,cid
+              rescue => ex
+                @error<<"Failure to kill timeout child process #{cid}: #{ex.message}"
+              end
           end
           @error<<"\n#{err}" unless err.empty?
         else
@@ -496,530 +505,6 @@
       @context=context
       @error=""
       @output=""
-      begin
-        t1=Time.now
-        Dir.chdir(@working_directory) do
-          @cmd.call(self)
-          @status=:success
-        end
-      rescue StandardError
-        @error<<"\n#{$!.message}"
-        @error<<"\n#{$!.backtrace}" if $DEBUG
-        @status=:error
-      ensure
-        @exec_time=Time.now-t1
-      end
-      @context=nil
-      return @status
-    end
-  end
-=======
-#  Copyright (c) 2007-2012 Vassilis Rizopoulos. All rights reserved.
-require 'observer'
-require 'fileutils'
-require 'systemu'
-require 'patir/base'
-
-module Patir
-  #This module defines the interface for a Command object.
-  #
-  #It more or less serves the purpose of documenting the interface/contract expected 
-  #by a class that executes commands and returns their output and exit status.
-  #
-  #There is also that bit of functionality that facilitates grouping multiple commands into command sequences
-  #
-  #The various methods initialize member variables with meaningful values where needed.
-  #
-  #Using the contract means implementing the Command#run method. This method should then set 
-  #the output, exec_time and status values according to the implementation.
-  #
-  #Take a look at ShellCommand and RubyCommand for a couple of practical examples.
-  #
-  #It is a good idea to rescue all exceptions. You can then set error to return the exception message.
-  module Command
-    attr_writer :output, :name, :exec_time,:error,:status
-    attr_accessor :number,:strategy
-    #returns the commands alias/name
-    def name
-      #initialize nil values to something meaningful
-      @name||=""
-      return @name
-    end
-    #returns the output of the command
-    def output
-      #initialize nil values to something meaningful
-      @output||=""
-      return @output
-    end
-    #returns the error output for the command
-    def error
-      #initialize nil values to something meaningful
-      @error||=""
-      return @error
-    end
-    #returns the error output for the command
-    def backtrace
-      #initialize nil values to something meaningful
-      @backtrace||=""
-      return @backtrace
-    end
-    #returns the execution time (duration) for the command
-    def exec_time
-      #initialize nil values to something meaningful
-      @exec_time||=0
-      return @exec_time
-    end
-    #returns true if the command has finished succesfully
-    def success?
-      return true if self.status==:success
-      return false
-    end
-    #returns true if the command has been executed
-    def run?
-      executed?
-    end
-    #executes the command and returns the status of the command.
-    #
-    #overwrite this method in classes that include Command
-    def run context=nil
-      @status=:success
-      return self.status
-    end
-    #clears the status and output of the command.
-    #
-    #Call this if you want to pretend that it was never executed
-    def reset
-      @exec_time=0
-      @output=""
-      @error=""
-      @status=:not_executed
-    end
-    #returns false if the command has not been run, alias for run?
-    def executed?
-      return false if self.status==:not_executed
-      return true
-    end
-    #returns the command status.
-    #
-    #valid stati are
-    # :not_executed when the command was not run
-    # :success when the command has finished succesfully
-    # :error when the command has an error
-    # :warning when the command finished without errors, but there where warnings
-    def status
-      #initialize nil values to something meaningful
-      @status||=:not_executed
-      return @status
-    end
-  end
-
-  #This class wraps the Command interface around https://github.com/ahoward/systemu 
-  #
-  #It allows for execution of any shell command on any platform.
-  #
-  #Accepted keys are
-  # :cmd - the shell command to execute (required - ParameterException will be raised).
-  # :working_directory - specify the working directory (default is '.')
-  # :name - assign a name to the command (default is "").
-  # :timeout - if the command runs longer than timeout, it will be interrupted and an error will be set.
-  #
-  #The timeout is set in seconds
-  class ShellCommand
-    include Command
-    #The constructor will throw CommandError if :cmd is missing.
-    #
-    #CommandError will also be thrown if :working_directory does not exist.
-    def initialize params
-      @name=params[:name]
-      @working_directory=params[:working_directory] || "."
-      #we need a command line :)
-      raise ParameterException,"No :command defined" unless params[:cmd]
-      @command=params[:cmd]
-      @status=:not_executed
-      @timeout=params[:timeout]
-      @error=""
-      @output=""
-    end
-
-    #Executes the shell command and returns the status
-    def run context=nil
-      start_time=Time.now
-      begin
-        #create the working directory if it does not exist
-        FileUtils::mkdir_p(@working_directory,:verbose=>false)
-        #create the actual command, run it, grab stderr and stdout and set output,error, status and execution time
-        if @timeout 
-          exited=nil
-          exitstatus=0
-          status, @output, err = systemu(@command,:cwd=>@working_directory) do |cid|
-              sleep @timeout
-              @error<<"Command timed out after #{@timeout}s"
-              exited=true
-              exitstatus=23
-              begin
-                Process.kill 9,cid
-              rescue => ex
-                @error<<"Failure to kill timeout child process #{cid}: #{ex.message}"
-              end
-          end
-          @error<<"\n#{err}" unless err.empty?
-        else
-          status, @output, @error = systemu(@command,:cwd=>@working_directory) 
-          exitstatus = status.exitstatus
-        end
-        begin
-          exited||= status.exited?
-        rescue NotImplementedError
-          #oh look, it's jruby
-          exited=true
-        end
-        #lets get the status how we want it
-        if exited
-          if exitstatus ==0
-            @status=:success
-          else
-            @status=:error
-          end
-        else
-          @status=:warning
-        end
-      rescue
-        #if it blows in systemu it will be nil
-        @error<<"\n#{$!.message}"
-        @error<<"\n#{$!.backtrace}" if $DEBUG
-        @status=:error
-      end
-      #set the time it took us
-      @exec_time=Time.now-start_time
-      return @status
-    end
-
-    def to_s
-      return "#{@name}: #{@command} in #{@working_directory}"
-    end
-  end
-
-  #CommandSequence describes a set of commands to be executed in sequence.
-  #
-  #Each instance of CommandSequence contains a set of Patir::Command instances, which are the steps to perform.
-  #
-  #The steps are executed in the sequence they are added. A CommandSequence can terminate immediately on step failure or it can continue. It will still be marked as failed as long as a single step fails.
-  #
-  #Access to the CommandSequence status is achieved using the Observer pattern.
-  #
-  #The :sequence_status message contains the status of the sequence, an instance of the class CommandSequenceStatus.
-  #
-  #CommandSequence is designed to be reusable, so it does not correspond to a single sequence run, rather it corresponds to 
-  #the currently active run. Calling reset, or run  will discard the old state and create a new sequence 'instance' and status.
-  #
-  #No threads are spawned by CommandSequence (that doesn't mean the commands cannot, but it is not advisable).
-  class CommandSequence
-    include Observable
-    attr_reader :name,:state,:steps
-    attr_reader :sequence_runner
-    attr_reader :sequence_id
-
-    def initialize name,sequence_runner=""
-      @name=name
-      @steps||=Array.new
-      @sequence_runner=sequence_runner
-      #intialize the status for the currently active build (not executed)
-      reset
-    end
-
-    #sets the sequence runner attribute updating status
-    def sequence_runner=name
-      @sequence_runner=name
-      @state.sequence_runner=name
-    end
-
-    #sets the sequence id attribute updating status
-    def sequence_id=name
-      @sequence_id=name
-      @state.sequence_id=name
-    end
-    #Executes the CommandSequence.
-    #
-    #Will run all step instances in sequence observing the exit strategies on warning/failures
-    def run context=nil
-      #set the start time
-      @state.start_time=Time.now
-      #reset the stop time
-      @state.stop_time=nil
-      #we started running, lets tell the world
-      @state.status=:running
-      notify(:sequence_status=>@state)
-      #we are optimistic
-      running_status=:success
-      #but not that much
-      running_status=:warning if @steps.empty?
-      #execute the steps in sequence
-      @steps.each do |step|
-        #the step is running, tell the world
-        @state.step=step
-        step.status=:running
-        notify(:sequence_status=>@state)
-        #run it, get the result and notify
-        result=step.run(context)
-        @state.step=step
-        step.status=:running
-        notify(:sequence_status=>@state)
-        #evaluate the results' effect on execution status at the end
-        case result
-        when :success
-          #everything is fine, continue
-        when :error
-          #this will be the final status
-          running_status=:error
-          #stop if we fail on error
-          if :fail_on_error==step.strategy
-            @state.status=:error
-            break 
-          end
-        when :warning
-          #a previous failure overrides a warning
-          running_status=:warning unless :error==running_status
-          #escalate this to a failure if the strategy says so
-          running_status=:error if :flunk_on_warning==step.strategy
-          #stop if we fail on warning
-          if :fail_on_warning==step.strategy
-            @state.status=:error
-            break 
-          end
-        end
-      end#each step
-      #we finished
-      @state.stop_time=Time.now
-      @state.status=running_status
-      notify(:sequence_status=>@state)
-    end
-    #Adds a step to the CommandSequence using the given exit strategy.
-    #
-    #Steps are always added at the end of the build sequence. A step should quack like a Patir::Command.
-    #
-    #Valid exit strategies are 
-    # :fail_on_error - CommandSequence terminates on failure of this step
-    # :flunk_on_error - CommandSequence is flagged as failed but continues to the next step
-    # :fail_on_warning - CommandSequence terminates on warnings in this step
-    # :flunk_on_warning - CommandSequence is flagged as failed on warning in this step
-    def add_step step,exit_strategy=:fail_on_error
-      #duplicate the command
-      bstep=step.dup
-      #reset it
-      bstep.reset
-      #set the extended attributes
-      bstep.number=@steps.size
-      exit_strategy = :fail_on_error unless [:flunk_on_error,:fail_on_warning,:flunk_on_warning].include?(exit_strategy)
-      bstep.strategy=exit_strategy
-      #add it to the lot
-      @steps<<bstep
-      #add it to status as well
-      @state.step=bstep
-      notify(:sequence_status=>@state)
-      return bstep
-    end
-
-    #Resets the status. This will set :not_executed status, 
-    #and set the start and end times to nil.
-    def reset
-      #reset all the steps (stati and execution times)
-      @steps.each{|step| step.reset}
-      #reset the status
-      @state=CommandSequenceStatus.new(@name)
-      @steps.each{|step| @state.step=step}
-      @state.start_time=Time.now
-      @state.stop_time=nil
-      @state.sequence_runner=@sequence_runner
-      #tell the world
-      notify(:sequence_status=>@state)
-    end
-
-    #Returns true if the sequence has finished executing
-    def completed?  
-      return @state.completed? 
-    end
-
-    def to_s
-      "#{sequence_id}:#{:name} on #{@sequence_runner}, #{@steps.size} steps"
-    end
-    private
-    #observer notification
-    def notify *params
-      changed
-      notify_observers(*params)
-    end
-  end
-
-  #CommandSequenceStatus represents the status of a CommandSequence, including the status of all the steps for this sequence.
-  #
-  #In order to extract the status from steps, classes should quack to the rythm of Command. CommandSequenceStatus does this, so you can nest Stati
-  #
-  #The status of an action sequence is :not_executed, :running, :success, :warning or :error and represents the overall status
-  # :not_executed is set when all steps are :not_executed
-  # :running is set while the sequence is running.
-  #Upon completion or interruption one of :success, :error or :warning will be set.
-  # :success is set when all steps are succesfull.
-  # :warning is set when at least one step generates warnings and there are no failures.
-  # :error is set when after execution at least one step has the :error status
-  class CommandSequenceStatus
-    attr_accessor :start_time,:stop_time,:sequence_runner,:sequence_name,:status,:step_states,:sequence_id,:strategy
-    #You can pass an array of Commands to initialize CommandSequenceStatus
-    def initialize sequence_name,steps=nil
-      @sequence_name=sequence_name
-      @sequence_runner=""
-      @sequence_id=nil
-      @step_states||=Hash.new
-      #not run yet
-      @status=:not_executed
-      #translate the array of steps as we need it in number=>state form
-      steps.each{|step| self.step=step } if steps
-      @start_time=Time.now
-    end
-    def running?
-      return true if :running==@status
-      return false
-    end
-    #true is returned when all steps were succesfull.
-    def success?
-      return true if :success==@status
-      return false
-    end
-
-    #A sequence is considered completed when:
-    #
-    #a step has errors and the :fail_on_error strategy is used
-    #
-    #a step has warnings and the :fail_on_warning strategy is used
-    #
-    #in all other cases if none of the steps has a :not_executed or :running status
-    def completed?
-      #this saves us iterating once+1 when no execution took place
-      return false if !self.executed?
-      @step_states.each do |state|
-        return true if state[1][:status]==:error && state[1][:strategy]==:fail_on_error
-        return true if state[1][:status]==:warning && state[1][:strategy]==:fail_on_warning
-      end
-      @step_states.each{|state| return false if state[1][:status]==:not_executed || state[1][:status]==:running }
-      return true
-    end
-    #A nil means there is no step with that number
-    def step_state number
-      s=@step_states[number] if @step_states[number]
-      return s
-    end
-    #Adds a step to the state. The step state is inferred from the Command instance __step__
-    def step=step
-      @step_states[step.number]={:name=>step.name,
-        :status=>step.status,
-        :output=>step.output,
-        :duration=>step.exec_time,
-        :error=>step.error,
-        :strategy=>step.strategy
-      }
-      #this way we don't have to compare all the step states we always get the worst last stable state
-      #:not_executed<:success<:warning<:success
-      unless @status==:running
-        @previous_status=@status 
-        case step.status
-        when :running
-          @status=:running
-        when :warning
-          @status=:warning unless @status==:error
-          @status=:error if @previous_status==:error
-        when :error
-          @status=:error
-        when :success
-          @status=:success unless @status==:error || @status==:warning
-          @status=:warning if @previous_status==:warning
-          @status=:error if @previous_status==:error
-        when :not_executed
-          @status=@previous_status
-        end
-      end#unless running
-    end
-    #produces a brief text summary for this status
-    def summary
-      sum=""
-      sum<<"#{@sequence_id}:" if @sequence_id
-      sum<<"#{@sequence_name}. " unless @sequence_name.empty?
-      sum<<"Status - #{@status}" 
-      if !@step_states.empty? && @status!=:not_executed
-        sum<<". States #{@step_states.size}\nStep status summary:"
-        sorter=Hash.new
-        @step_states.each do |number,state|
-          #sort them by number
-          sorter[number]="\n\t#{number}:'#{state[:name]}' - #{state[:status]}"
-        end
-        1.upto(sorter.size) {|i| sum<<sorter[i] if sorter[i]}
-      end 
-      return sum
-    end
-    def to_s
-      "'#{sequence_id}':'#{@sequence_name}' on '#{@sequence_runner}' started at #{@start_time}.#{@step_states.size} steps"
-    end
-    def exec_time
-      return @stop_time-@start_time if @stop_time
-      return 0
-    end
-    def name
-      return @sequence_name
-    end  
-    def number
-      return @sequence_id
-    end
-    def output
-      return self.summary
-    end
-    def error
-      return ""
-    end
-    def executed?
-      return true unless @status==:not_executed
-      return false
-    end
-  end
-
-  #This class allows you to wrap Ruby blocks and handle them like Command
-  #
-  #Provide a block to RubyCommand#new and you can execute the block using
-  #RubyCommand#run
-  #
-  #The block receives the instance of RubyCommand so you can set the output and error output.
-  #
-  #If the block runs to the end the command is considered successful.
-  #
-  #Raising an exception in the block will set the command status to :error. 
-  #
-  #The exception message will be appended to the error output of the command
-  #
-  #== Examples
-  #An example (using the excellent HighLine lib) of a CLI prompt as a RubyCommand
-  # RubyCommand.new("prompt") do |cmd|  
-  #   cmd.output=""
-  #   cmd.error=""
-  #   unless HighLine.agree("#{step.text}?")
-  #     cmd.error="Why not?"
-  #     raise "You did not agree" 
-  #   end
-  # end
-  class RubyCommand
-    include Patir::Command
-    attr_reader :cmd,:working_directory,:context
-    def initialize name,working_directory=nil,&block
-      @name=name
-      @working_directory=working_directory||"."
-      if block_given?
-        @cmd=block 
-      else
-        raise "You need to provide a block"
-      end
-    end
-    #Runs the associated block
-    def run context=nil
-      @run=true
-      @context=context
-      @error=""
-      @output=""
       @backtrace=""
       begin
         t1=Time.now
@@ -1038,5 +523,4 @@
       return @status
     end
   end
->>>>>>> 8733fab3
 end